--- conflicted
+++ resolved
@@ -216,7 +216,6 @@
                 "All Cassandra nodes in Reaper's backend storage must be running version 2.1+");
       });
 
-<<<<<<< HEAD
       // initialize/upgrade db schema
       Database database = new Database(cassandra, keyspace);
       int currentVersion = database.getVersion();
@@ -236,21 +235,10 @@
               "Database migration can not happen with other reaper instances running. Found ",
               StringUtils.join(otherRunningReapers));
         }
-=======
-      if (currentVersion > 3 && currentVersion < 9) {
-        // only applicable after `003_switch_to_uuids.cql`
-        // FixRepairSegmentTimestamps must happen before `migration.migrate()` in case it fails and needs re-trying
-        FixRepairSegmentTimestamps.migrate(session);
-      }
-      MigrationTask migration = new MigrationTask(database, migrationRepo);
-      migration.migrate();
-      Migration003.migrate(session);
->>>>>>> 5cdd5733
-
         if (currentVersion > 3 && currentVersion < 9) {
           // only applicable after `003_switch_to_uuids.cql`
-          // Migration009 needs to happen before `migration.migrate()` in case it fails and needs re-trying
-          Migration009.migrate(session);
+          // FixRepairSegmentTimestamps must happen before `migration.migrate()` in case it fails and needs re-trying
+          FixRepairSegmentTimestamps.migrate(session);
         }
         MigrationTask migration = new MigrationTask(database, migrationRepo);
         migration.migrate();
