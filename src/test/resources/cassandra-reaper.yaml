--- conflicted
+++ resolved
@@ -14,12 +14,9 @@
 
 hangingRepairTimeoutMins: 30
 
-<<<<<<< HEAD
 incrementalRepair: false
-=======
 # You can also use value 0 for scheduleDaysBetween, for continuous repairs.
 scheduleDaysBetween: 7
->>>>>>> ef76a21d
 
 # storageType is either "database" or "memory"
 storageType: memory
